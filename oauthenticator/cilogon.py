"""CILogon OAuthAuthenticator for JupyterHub

Uses OAuth 2.0 with cilogon.org (override with CILOGON_HOST)

Caveats:

- For allowed user list /admin purposes, username will be the ePPN by default.
  This is typically an email address and may not work as a Unix userid.
  Normalization may be required to turn the JupyterHub username into a Unix username.
- Default username_claim of ePPN does not work for all providers,
  e.g. generic OAuth such as Google.
  Use `c.CILogonOAuthenticator.username_claim = 'email'` to use
  email instead of ePPN as the JupyterHub username.
"""
import os
from urllib.parse import urlparse

import jsonschema
from jupyterhub.auth import LocalAuthenticator
from ruamel.yaml import YAML
from tornado import web
from tornado.httpclient import HTTPRequest
from tornado.httputil import url_concat
from traitlets import Bool, Dict, List, Unicode, default, validate

from .oauth2 import OAuthenticator, OAuthLoginHandler

yaml = YAML(typ="safe", pure=True)


class CILogonLoginHandler(OAuthLoginHandler):
    """See https://www.cilogon.org/oidc for general information."""

    def authorize_redirect(self, *args, **kwargs):
        """Add idp, skin to redirect params"""
        extra_params = kwargs.setdefault('extra_params', {})
        if self.authenticator.shown_idps:
            # selected_idp must be a string where idps are separated by commas, with no space between, otherwise it will get escaped
            # example: https://accounts.google.com/o/oauth2/auth,https://github.com/login/oauth/authorize
            idps = ",".join(self.authenticator.shown_idps)
            extra_params["selected_idp"] = idps
        if self.authenticator.skin:
            extra_params["skin"] = self.authenticator.skin

        return super().authorize_redirect(*args, **kwargs)


class CILogonOAuthenticator(OAuthenticator):
    _deprecated_oauth_aliases = {
        # <deprecated-config>:
        #   (
        #    <new-config>,
        #    <deprecation-version>,
        #    <deprecated-config-and-new-config-have-same-type>
        #   )
        "idp_whitelist": ("allowed_idps", "0.12.0", False),
        "idp": ("shown_idps", "15.0.0", False),
        "strip_idp_domain": ("allowed_idps", "15.0.0", False),
        **OAuthenticator._deprecated_oauth_aliases,
    }

    login_service = "CILogon"

    client_id_env = 'CILOGON_CLIENT_ID'
    client_secret_env = 'CILOGON_CLIENT_SECRET'
    login_handler = CILogonLoginHandler

    cilogon_host = Unicode(os.environ.get("CILOGON_HOST") or "cilogon.org", config=True)

    @default("authorize_url")
    def _authorize_url_default(self):
        return "https://%s/authorize" % self.cilogon_host

    @default("token_url")
    def _token_url(self):
        return "https://%s/oauth2/token" % self.cilogon_host

    scope = List(
        Unicode(),
        default_value=['openid', 'email', 'org.cilogon.userinfo'],
        config=True,
        help="""The OAuth scopes to request.

        See cilogon_scope.md for details.
        At least 'openid' is required.
        """,
    )

    @validate('scope')
    def _validate_scope(self, proposal):
        """Ensure `openid` is always requested and `org.cilogon.userinfo`
        is requested when allowed_idps is specified.
        """
        scopes = proposal.value

        if 'openid' not in proposal.value:
            scopes += ['openid']

        if self.allowed_idps and 'org.cilogon.userinfo' not in proposal.value:
            scopes += ['org.cilogon.userinfo']

        return scopes

    idp_whitelist = List(
        help="Deprecated, use `CIlogonOAuthenticator.allowed_idps`",
        config=True,
    )

    allowed_idps = Dict(
        config=True,
        default_value={},
        help="""A dictionary of the only entity IDs that will be allowed to be used as login options.
        See https://cilogon.org/idplist for the list of `EntityIDs` of each IdP.

        It can be used to enable domain stripping, adding prefixes to the usernames and to specify an identity provider specific username claim.

        For example:

        ```python
        allowed_idps = {
            "https://idpz.utorauth.utoronto.ca/shibboleth": {
                "username_derivation": {
                    "username_claim": "email",
                    "action": "strip_idp_domain",
                    "domain": "utoronto.ca",
                }
            },
            "https://github.com/login/oauth/authorize": {
                "username_derivation": {
                    "username_claim": "username",
                    "action": "prefix",
                    "prefix": "gh"
                }
            }
        }
        ```

        Where:
        - `username_claim`: string
            The claim in the userinfo response from which to get the
            JupyterHub username. Examples include: eppn, email.
            What keys are available will depend on the scopes requested.
            It will overwrite any value set through
            CILogonOAuthenticator.username_claim for this identity provider.
        - `action`: string
            What action to perform on the username. Available options are
            "strip_idp_domain", which will strip the domain from the username if specified and "prefix", which will prefix the hub username with "prefix:".
        - `domain:` string
            The domain after "@" which will be stripped from the username if it exists and if the action is "strip_idp_domain".
        - `prefix`: string
            The prefix which will be added at the beginning of the username
            followed by a semicolumn ":", if the action is "prefix".

        Requirements:
        - if `username_derivation.action` is `strip_idp_domain`, then
          `username_derivation.domain` must also be specified
        - if `username_derivation.action` is `prefix`, then
          `username_derivation.prefix`must also be specified.
        - `username_claim` must be provided for each idp in `allowed_idps`.
        """,
    )

    @validate("allowed_idps")
    def _validate_allowed_idps(self, proposal):
        idps = proposal.value

        for entity_id, username_derivation in idps.items():
            # Validate `username_derivation` config using the schema
            root_dir = os.path.dirname(os.path.abspath(__file__))
            schema_file = os.path.join(root_dir, "schemas", "cilogon-schema.yaml")
            with open(schema_file) as schema_fd:
                schema = yaml.load(schema_fd)
                # Raises useful exception if validation fails
                jsonschema.validate(username_derivation, schema)

            # Make sure allowed_idps containes EntityIDs and not domain names.
            accepted_entity_id_scheme = ["urn", "https", "http"]
            entity_id_scheme = urlparse(entity_id).scheme
            if entity_id_scheme not in accepted_entity_id_scheme:
                # Validate entity ids are the form of: `https://github.com/login/oauth/authorize`
                self.log.error(
                    f"Trying to allow an auth provider: {entity_id}, that doesn't look like a valid CILogon EntityID.",
                )
                raise ValueError(
                    """The keys of `allowed_idps` **must** be CILogon permitted EntityIDs.
                    See https://cilogon.org/idplist for the list of EntityIDs of each IDP.
                    """
                )

        return idps

    strip_idp_domain = Bool(
        False,
        config=True,
        help="""Deprecated, use `CILogonOAuthenticator.allowed_idps["username_derivation"]["action"] = "strip_idp_domain"`
        to enable it and `CIlogonOAuthenticator.allowed_idps["username_derivation"]["domain"]` to list the domain
        which will be stripped
        """,
    )

    idp = Unicode(
        config=True, help="Deprecated, use `CILogonOAuthenticator.shown_idps`."
    )

    shown_idps = List(
        Unicode(),
        config=True,
        help="""A list of identity providers to be shown as login options.
        The `idp` attribute is the SAML Entity ID of the user's selected
        identity provider.

        See https://cilogon.org/include/idplist.xml for the list of identity
        providers supported by CILogon.
        """,
    )

    skin = Unicode(
        config=True,
        help="""The `skin` attribute is the name of the custom CILogon interface skin
        for your application.

        Contact help@cilogon.org to request a custom skin.
        """,
    )

    username_claim = Unicode(
        "eppn",
        config=True,
        help="""The claim in the userinfo response from which to get the JupyterHub username
        Examples include: eppn, email

        What keys are available will depend on the scopes requested.

        See http://www.cilogon.org/oidc for details.

<<<<<<< HEAD
        Note that this option can be overridden for specific identity providers via `allowed_idps[<identity provider>]["username_derivation"]["username_claim"]`.
=======
            See https://www.cilogon.org/oidc for details.
>>>>>>> ef739c54
        """,
    )

    additional_username_claims = List(
        config=True,
        help="""Additional claims to check if the username_claim fails.

        This is useful for linked identities where not all of them return
        the primary username_claim.
        """,
    )

    def check_username_claim(self, claimlist, resp_json):
        for claim in claimlist:
            username = resp_json.get(claim)
            if username:
                return username

        if not username:
            if len(claimlist) < 2:
                self.log.error(
                    "Username claim %s not found in response: %s",
                    self.username_claim,
                    sorted(resp_json.keys()),
                )
            else:
                self.log.error(
                    "No username claim from %r in response: %s",
                    claimlist,
                    sorted(resp_json.keys()),
                )
            raise web.HTTPError(500, "Failed to get username from CILogon")

    async def authenticate(self, handler, data=None):
        """We set up auth_state based on additional CILogon info if we
        receive it.
        """
        code = handler.get_argument("code")

        # Exchange the OAuth code for a CILogon Access Token
        # See: https://www.cilogon.org/oidc
        headers = {"Accept": "application/json", "User-Agent": "JupyterHub"}

        params = dict(
            client_id=self.client_id,
            client_secret=self.client_secret,
            redirect_uri=self.get_callback_url(handler),
            code=code,
            grant_type='authorization_code',
        )

        url = url_concat(self.token_url, params)

        req = HTTPRequest(url, headers=headers, method="POST", body='')

        token_response = await self.fetch(req)
        access_token = token_response['access_token']
        # Determine who the logged in user is
        params = dict(access_token=access_token)
        req = HTTPRequest(
            url_concat("https://%s/oauth2/userinfo" % self.cilogon_host, params),
            headers=headers,
        )
        resp_json = await self.fetch(req)

        claimlist = [self.username_claim]
        if self.additional_username_claims:
            claimlist.extend(self.additional_username_claims)

        selected_idp = resp_json.get("idp")
        # Check if selected idp was marked as allowed
        if self.allowed_idps:
            # Faild hard if idp wasn't allowed
            if selected_idp not in self.allowed_idps.keys():
                self.log.error(
                    f"Trying to login from an identity provider that was not allowed {selected_idp}",
                )
                raise web.HTTPError(
                    500,
                    "Trying to login using an identity provider that was not allowed",
                )

            # The username_claim which should be used for this idp
            claimlist = [
                self.allowed_idps[selected_idp]["username_derivation"]["username_claim"]
            ]

        # Check if the requested username_claim exists in the response from the provider
        username = self.check_username_claim(claimlist, resp_json)

        # Check if we need to strip/prefix username
        if self.allowed_idps:
            username_derivation_config = self.allowed_idps[selected_idp][
                "username_derivation"
            ]
            action = username_derivation_config["action"]
            if action == "strip_idp_domain":
                gotten_name, gotten_domain = username.split('@')
                if gotten_domain != username_derivation_config["domain"]:
                    self.log.warning(
                        "Trying to strip from the username a domain that doesn't exist."
                        "Username will be left unchanged."
                    )
                else:
                    username = gotten_name
            elif action == "prefix":
                prefix = username_derivation_config["prefix"]
                username = f"{prefix}:{username}"

        userdict = {"name": username}
        # Now we set up auth_state
        userdict["auth_state"] = auth_state = {}
        # Save the token response and full CILogon reply in auth state
        # These can be used for user provisioning
        #  in the Lab/Notebook environment.
        auth_state['token_response'] = token_response
        # store the whole user model in auth_state.cilogon_user
        # keep access_token as well, in case anyone was relying on it
        auth_state['access_token'] = access_token
        auth_state['cilogon_user'] = resp_json
        return userdict


class LocalCILogonOAuthenticator(LocalAuthenticator, CILogonOAuthenticator):

    """A version that mixes in local system user creation"""

    pass<|MERGE_RESOLUTION|>--- conflicted
+++ resolved
@@ -231,13 +231,9 @@
 
         What keys are available will depend on the scopes requested.
 
-        See http://www.cilogon.org/oidc for details.
-
-<<<<<<< HEAD
+        See https://www.cilogon.org/oidc for details.
+
         Note that this option can be overridden for specific identity providers via `allowed_idps[<identity provider>]["username_derivation"]["username_claim"]`.
-=======
-            See https://www.cilogon.org/oidc for details.
->>>>>>> ef739c54
         """,
     )
 
