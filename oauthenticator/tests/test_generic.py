import json
from functools import partial

import jwt
from pytest import fixture, mark
from traitlets.config import Config

from ..generic import GenericOAuthenticator
from .mocks import setup_oauth_mock

client_id = "jupyterhub-oauth-client"


def user_model(username, **kwargs):
    """Return a user model"""
    return {
        "username": username,
<<<<<<< HEAD
        "aud": client_id,
=======
        "sub": "oauth2|cilogon|http://cilogon.org/servera/users/43431",
>>>>>>> 8dfe4f4f
        "scope": "basic",
        "groups": ["group1"],
        **kwargs,
    }


@fixture(params=["id_token", "userdata_url"])
def userdata_from_id_token(request):
    return request.param == "id_token"


@fixture
def generic_client(client):
    setup_oauth_mock(
        client,
        host='generic.horse',
        access_token_path='/oauth/access_token',
        user_path='/oauth/userinfo',
    )
    return client


@fixture
def generic_client_variant(client, userdata_from_id_token):
    setup_oauth_mock(
        client,
        host='generic.horse',
        access_token_path='/oauth/access_token',
        user_path='/oauth/userinfo',
        token_request_style='jwt' if userdata_from_id_token else 'post',
    )
    return client


def _get_authenticator(**kwargs):
    return GenericOAuthenticator(
        token_url='https://generic.horse/oauth/access_token',
        userdata_url='https://generic.horse/oauth/userinfo',
        client_id=client_id,
        **kwargs,
    )


def _get_authenticator_for_id_token(**kwargs):
    return GenericOAuthenticator(
        token_url='https://generic.horse/oauth/access_token',
        userdata_from_id_token=True,
        client_id=client_id,
        **kwargs,
    )


@fixture
def get_authenticator(generic_client):
    """
    http_client can't be configured, only passed as argument to the constructor.
    """
    return partial(_get_authenticator, http_client=generic_client)


@fixture
def get_authenticator_variant(generic_client, userdata_from_id_token):
    """
    http_client can't be configured, only passed as argument to the constructor.
    """
    return partial(
        (
            _get_authenticator_for_id_token
            if userdata_from_id_token
            else _get_authenticator
        ),
        http_client=generic_client,
    )


@mark.parametrize(
    "test_variation_id,class_config,expect_allowed,expect_admin",
    [
        # no allow config tested
        ("00", {}, False, None),
        # allow config, individually tested
        ("01", {"allow_all": True}, True, None),
        ("02", {"allowed_users": {"user1"}}, True, None),
        ("03", {"allowed_users": {"not-test-user"}}, False, None),
        ("04", {"admin_users": {"user1"}}, True, True),
        ("05", {"admin_users": {"not-test-user"}}, False, None),
        ("06", {"allowed_groups": {"group1"}}, True, None),
        ("07", {"allowed_groups": {"test-user-not-in-group"}}, False, None),
        ("08", {"admin_groups": {"group1"}}, True, True),
        ("09", {"admin_groups": {"test-user-not-in-group"}}, False, False),
        # allow config, some combinations of two tested
        (
            "10",
            {
                "allow_all": False,
                "allowed_users": {"not-test-user"},
            },
            False,
            None,
        ),
        (
            "11",
            {
                "allowed_users": {"not-test-user"},
                "admin_users": {"user1"},
            },
            True,
            True,
        ),
        (
            "12",
            {
                "allowed_groups": {"group1"},
                "admin_groups": {"group1"},
            },
            True,
            True,
        ),
        (
            "13",
            {
                "allowed_groups": {"group1"},
                "admin_groups": {"test-user-not-in-group"},
            },
            True,
            False,
        ),
        (
            "14",
            {
                "allowed_groups": {"test-user-not-in-group"},
                "admin_groups": {"group1"},
            },
            True,
            True,
        ),
        (
            "15",
            {
                "allowed_groups": {"test-user-not-in-group"},
                "admin_groups": {"test-user-not-in-group"},
            },
            False,
            False,
        ),
        (
            "16",
            {
                "admin_users": {"user1"},
                "admin_groups": {"group1"},
            },
            True,
            True,
        ),
        (
            "17",
            {
                "admin_users": {"user1"},
                "admin_groups": {"test-user-not-in-group"},
            },
            True,
            True,
        ),
        (
            "18",
            {
                "admin_users": {"not-test-user"},
                "admin_groups": {"group1"},
            },
            True,
            True,
        ),
        (
            "19",
            {
                "admin_users": {"not-test-user"},
                "admin_groups": {"test-user-not-in-group"},
            },
            False,
            False,
        ),
        (
            "20",
            {
                "manage_groups": True,
                "allow_all": True,
            },
            True,
            None,
        ),
    ],
)
async def test_generic(
    get_authenticator_variant,
    generic_client_variant,
    test_variation_id,
    class_config,
    expect_allowed,
    expect_admin,
    userdata_from_id_token,
):
    print(f"Running test variation id {test_variation_id}")
    c = Config()
    c.GenericOAuthenticator = Config(class_config)
    c.GenericOAuthenticator.username_claim = "username"
    authenticator = get_authenticator_variant(config=c)
    manage_groups = False
    if "manage_groups" in class_config:
        manage_groups = authenticator.manage_groups

    handled_user_model = user_model("user1")
    if userdata_from_id_token:
        handled_user_model = dict(id_token=jwt.encode(handled_user_model, key="foo"))
    handler = generic_client_variant.handler_for_user(handled_user_model)
    auth_model = await authenticator.get_authenticated_user(handler, None)

    if expect_allowed:
        assert auth_model
        expected_keys = {"name", "admin", "auth_state"}
        if manage_groups:
            expected_keys.add("groups")
        assert set(auth_model) == expected_keys
        assert auth_model["admin"] == expect_admin
        auth_state = auth_model["auth_state"]
        assert json.dumps(auth_state)
        assert "access_token" in auth_state
        assert "oauth_user" in auth_state
        assert "refresh_token" in auth_state
        assert "scope" in auth_state
        user_info = auth_state[authenticator.user_auth_state_key]
        assert auth_model["name"] == user_info[authenticator.username_claim]
        if manage_groups:
            assert auth_model["groups"] == user_info[authenticator.claim_groups_key]

    else:
        assert auth_model == None


async def test_username_claim_callable(
    get_authenticator,
    generic_client,
):
    c = Config()
    c.GenericOAuthenticator = Config()

    def username_claim(user_info):
        username = user_info["sub"]
        if username.startswith("oauth2|cilogon"):
            cilogon_sub = username.rsplit("|", 1)[-1]
            cilogon_sub_parts = cilogon_sub.split("/")
            username = f"oauth2|cilogon|{cilogon_sub_parts[3]}|{cilogon_sub_parts[5]}"
        return username

    c.GenericOAuthenticator.username_claim = username_claim
    c.GenericOAuthenticator.allow_all = True
    authenticator = get_authenticator(config=c)

    handled_user_model = user_model("user1")
    handler = generic_client.handler_for_user(handled_user_model)
    auth_model = await authenticator.get_authenticated_user(handler, None)

    assert auth_model["name"] == "oauth2|cilogon|servera|43431"


async def test_generic_data(get_authenticator, generic_client):
    c = Config()
    c.GenericOAuthenticator.allow_all = True
    authenticator = get_authenticator()

    handled_user_model = user_model("user1")
    handler = generic_client.handler_for_user(handled_user_model)
    data = {"testing": "data"}
    auth_model = await authenticator.authenticate(handler, data)

    assert auth_model


async def test_generic_callable_username_key(get_authenticator, generic_client):
    c = Config()
    c.GenericOAuthenticator.allow_all = True
    c.GenericOAuthenticator.username_key = lambda r: r["alternate_username"]
    authenticator = get_authenticator(config=c)

    handled_user_model = user_model("user1", alternate_username="zoe")
    handler = generic_client.handler_for_user(handled_user_model)
    auth_model = await authenticator.get_authenticated_user(handler, None)

    assert auth_model["name"] == "zoe"


async def test_generic_claim_groups_key_callable(get_authenticator, generic_client):
    c = Config()
    c.GenericOAuthenticator.claim_groups_key = lambda r: r["policies"]["roles"]
    c.GenericOAuthenticator.allowed_groups = ["super_user"]
    authenticator = get_authenticator(config=c)

    handled_user_model = user_model("user1", policies={"roles": ["super_user"]})
    handler = generic_client.handler_for_user(handled_user_model)
    auth_model = await authenticator.get_authenticated_user(handler, None)

    assert auth_model


async def test_generic_claim_groups_key_nested_strings(
    get_authenticator, generic_client
):
    c = Config()
    c.GenericOAuthenticator.claim_groups_key = "permissions.groups"
    c.GenericOAuthenticator.admin_groups = ["super_user"]
    authenticator = get_authenticator(config=c)

    handled_user_model = user_model("user1", permissions={"groups": ["super_user"]})
    handler = generic_client.handler_for_user(handled_user_model)
    auth_model = await authenticator.get_authenticated_user(handler, None)

    assert auth_model
    assert auth_model["admin"]


@mark.parametrize(
    "name, allowed",
    [
        ("allowed", True),
        ("notallowed", False),
    ],
)
async def test_check_allowed_no_auth_state(get_authenticator, name, allowed):
    authenticator = get_authenticator(allowed_users={"allowed"})
    # allow check always gets called with no auth model during Hub startup
    # these are previously-allowed users who should pass until subsequent
    # this check is removed in JupyterHub 5
    assert await authenticator.check_allowed(name, None)<|MERGE_RESOLUTION|>--- conflicted
+++ resolved
@@ -15,11 +15,8 @@
     """Return a user model"""
     return {
         "username": username,
-<<<<<<< HEAD
         "aud": client_id,
-=======
         "sub": "oauth2|cilogon|http://cilogon.org/servera/users/43431",
->>>>>>> 8dfe4f4f
         "scope": "basic",
         "groups": ["group1"],
         **kwargs,
